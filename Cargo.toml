--- conflicted
+++ resolved
@@ -34,15 +34,9 @@
 ext-sort = { version = "0.1", features = ["memory-limit", "bytesize"] }
 fastrand = "2.0"
 flate2 = "1.0"
-<<<<<<< HEAD
-futures = "0.3.29"
+futures = "0.3.30"
 hgvs = "0.15"
-indexmap = { version = "2.1", features = ["serde"] }
-=======
-futures = "0.3.30"
-hgvs = "0.12"
 indexmap = { version = "2.2", features = ["serde"] }
->>>>>>> 2ace37b2
 itertools = "0.12"
 log = "0.4"
 mehari = "0.23"
