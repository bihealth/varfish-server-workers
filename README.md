--- conflicted
+++ resolved
@@ -350,7 +350,6 @@
 ```
 # bash utils/install-protoc.sh
 # export PATH=$PATH:$HOME/.local/share/protoc/bin
-<<<<<<< HEAD
 ```
 
 For running protolint, install it as python package `protolint-bin`:
@@ -359,6 +358,4 @@
 # virtualenv /tmp/varfish-server-worker
 # source /tmp/varfish-server-worker/bin/activate
 # pip install protolint-bin
-=======
->>>>>>> 73298f60
 ```